--- conflicted
+++ resolved
@@ -1,11 +1,6 @@
 {
-<<<<<<< HEAD
   "name": "@zealous-tech/playwright",
-  "version": "1.55.1-9",
-=======
-  "name": "playwright",
-  "version": "1.56.1",
->>>>>>> 54c71157
+  "version": "1.55.1-10",
   "description": "A high-level API to automate web browsers",
   "repository": {
     "type": "git",
@@ -69,11 +64,7 @@
   },
   "license": "Apache-2.0",
   "dependencies": {
-<<<<<<< HEAD
-    "playwright-core": "1.55.1"
-=======
     "playwright-core": "1.56.1"
->>>>>>> 54c71157
   },
   "optionalDependencies": {
     "fsevents": "2.3.2"
