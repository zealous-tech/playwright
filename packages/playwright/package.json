{
  "name": "@zealous-tech/playwright",
<<<<<<< HEAD
  "version": "1.56.1-19",
=======
  "version": "1.56.1-21",
>>>>>>> b04f22c1
  "description": "A high-level API to automate web browsers",
  "repository": {
    "type": "git",
    "url": "git+https://github.com/zealous-tech/playwright.git"
  },
  "homepage": "https://playwright.dev",
  "engines": {
    "node": ">=18"
  },
  "main": "index.js",
  "exports": {
    ".": {
      "types": "./index.d.ts",
      "import": "./index.mjs",
      "require": "./index.js",
      "default": "./index.js"
    },
    "./package.json": "./package.json",
    "./lib/common/configLoader": "./lib/common/configLoader.js",
    "./lib/fsWatcher": "./lib/fsWatcher.js",
    "./lib/mcp/index": "./lib/mcp/index.js",
    "./lib/mcp/browser/tools": "./lib/mcp/browser/tools.js",
    "./lib/mcp/program": "./lib/mcp/program.js",
    "./lib/mcp/sdk/bundle": "./lib/mcp/sdk/bundle.js",
    "./lib/mcp/sdk/exports": "./lib/mcp/sdk/exports.js",
    "./lib/program": "./lib/program.js",
    "./lib/reporters/base": "./lib/reporters/base.js",
    "./lib/reporters/list": "./lib/reporters/list.js",
    "./lib/transform/babelBundle": "./lib/transform/babelBundle.js",
    "./lib/transform/compilationCache": "./lib/transform/compilationCache.js",
    "./lib/transform/esmLoader": "./lib/transform/esmLoader.js",
    "./lib/transform/transform": "./lib/transform/transform.js",
    "./lib/internalsForTest": "./lib/internalsForTest.js",
    "./lib/plugins": "./lib/plugins/index.js",
    "./lib/runner/testRunner": "./lib/runner/testRunner.js",
    "./jsx-runtime": {
      "import": "./jsx-runtime.mjs",
      "require": "./jsx-runtime.js",
      "default": "./jsx-runtime.js"
    },
    "./lib/util": "./lib/util.js",
    "./lib/utilsBundle": "./lib/utilsBundle.js",
    "./types/test": {
      "types": "./types/test.d.ts"
    },
    "./types/testReporter": {
      "types": "./types/testReporter.d.ts"
    },
    "./test": {
      "types": "./test.d.ts",
      "import": "./test.mjs",
      "require": "./test.js",
      "default": "./test.js"
    }
  },
  "bin": {
    "playwright": "cli.js"
  },
  "author": {
    "name": "Microsoft Corporation"
  },
  "license": "Apache-2.0",
  "dependencies": {
    "playwright-core": "1.56.1"
  },
  "optionalDependencies": {
    "fsevents": "2.3.2"
  }
}<|MERGE_RESOLUTION|>--- conflicted
+++ resolved
@@ -1,10 +1,6 @@
 {
   "name": "@zealous-tech/playwright",
-<<<<<<< HEAD
-  "version": "1.56.1-19",
-=======
-  "version": "1.56.1-21",
->>>>>>> b04f22c1
+  "version": "1.56.1-22",
   "description": "A high-level API to automate web browsers",
   "repository": {
     "type": "git",
