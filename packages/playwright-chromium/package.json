--- conflicted
+++ resolved
@@ -1,10 +1,6 @@
 {
   "name": "playwright-chromium",
-<<<<<<< HEAD
-  "version": "1.56.0-5",
-=======
   "version": "1.55.1",
->>>>>>> ae51df7a
   "description": "A high-level API to automate Chromium",
   "repository": {
     "type": "git",
@@ -34,10 +30,6 @@
     "install": "node install.js"
   },
   "dependencies": {
-<<<<<<< HEAD
-    "playwright-core": "1.56.0-5"
-=======
     "playwright-core": "1.55.1"
->>>>>>> ae51df7a
   }
 }